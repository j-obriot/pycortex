--- conflicted
+++ resolved
@@ -1,4 +1,5 @@
-var flatscale = .8;
+var flatscale = .4;
+
 var vShadeHead = [
     "attribute vec2 datamap;",
     "uniform sampler2D data;",
@@ -91,12 +92,12 @@
     this.controls = new THREE.LandscapeControls( this.camera, this.container[0] );
     
     this.light = new THREE.DirectionalLight( 0xffffff );
-    this.light.position.set( 200, 200, 1000 ).normalize();
+    this.light.position.set( -200, -200, 1000 ).normalize();
     this.camera.add( this.light );
     this.flatmix = 0;
 
     // renderer
-    this.renderer = new THREE.WebGLRenderer( { antialias: true, preserveDrawingBuffer:true } );
+    this.renderer = new THREE.WebGLRenderer( { antialias: true, preserveDrawingBuffer:false } );
     this.renderer.setClearColorHex( 0x0, 1 );
     this.renderer.setSize( window.innerWidth,window.innerHeight);
 
@@ -168,7 +169,7 @@
         
         var loader = new THREE.CTMLoader(true);
         $("#threeDview").append(loader.statusDomElement);
-        var ctminfo = "resources/ctm/AH_AH_huth_[inflated,superinflated].json";
+        var ctminfo = "resources/ctm/AH_AH_huth2_[inflated,superinflated].json";
 
         loader.loadParts( ctminfo, function( geometries, materials, header, json ) {
             var rawdata = new Uint32Array(header.length / 4);
@@ -189,13 +190,8 @@
 
             for (var name in names) {
                 var right = names[name];
-<<<<<<< HEAD
-                geometries[right].doubleSided = true;
                 this._makeFlat(geometries[right], json.flatlims[0], json.flatlims[1], 
                     polyfilt[name], right);
-=======
-                this._makeFlat(geometries[right], json.flatlims[right], polyfilt[name], right);
->>>>>>> 17bb3a91
                 this._makeMesh(geometries[right], name);
 
                 this.polys.norm[name] =  geometries[right].attributes.index;
@@ -243,14 +239,14 @@
             if ((this.lastn2 == flat) ^ (n2 == flat)) {
                 this.setPoly(n2 == flat ? "flat" : "norm");
             }
-            this.flatmix = n2 == flat ? (val*num-.000001)%1 : 0;
-            this.setPivot(this.flatmix*180);
-            this.shader.uniforms.specular.value.set(1-this.flatmix, 1-this.flatmix, 1-this.flatmix);
 
             hemi.morphTargetInfluences[n2] = (val * num)%1;
             if (n1 >= 0)
                 hemi.morphTargetInfluences[n1] = 1 - (val * num)%1;
         }
+        this.flatmix = n2 == flat ? (val*num-.000001)%1 : 0;
+        this.setPivot(this.flatmix*180);
+        this.shader.uniforms.specular.value.set(1-this.flatmix, 1-this.flatmix, 1-this.flatmix);
         this.lastn2 = n2;
         this.controls.setCamera(this.flatmix);
         this.controls.dispatchEvent({type:"change"});
@@ -409,16 +405,16 @@
         for (var i = 0, il = uv.length / 2; i < il; i++) {
             if (!right) {
                 flat[i*3] = geom.boundingBox.min.x / 3;
-                flat[i*3+1] = fmax[0] - (uv[i*2] + fmin[0]);
+                flat[i*3+1] = flatscale * -uv[i*2] + geom.boundingBox.min.y;
                 norms[i*3] = -1;
             } else {
                 flat[i*3] = geom.boundingBox.max.x / 3;
-                flat[i*3+1] = uv[i*2];
+                flat[i*3+1] = flatscale*uv[i*2] + geom.boundingBox.min.y;
                 norms[i*3] = 1;
             }
-            flat[i*3+2] = uv[i*2+1];
-            uv[i*2]   = (uv[i*2]   - fmin[0]) / fmax[0];
-            uv[i*2+1] = (uv[i*2+1] - fmin[1]) / fmax[1];
+            flat[i*3+2] = flatscale*uv[i*2+1];
+            uv[i*2]   = (uv[i*2]   + fmin[0]) / fmax[0];
+            uv[i*2+1] = (uv[i*2+1] + fmin[1]) / fmax[1];
         }
         geom.morphTargets.push({ array:flat, stride:3 })
         geom.morphNormals.push( norms );
@@ -439,12 +435,8 @@
     },
     _makeMesh: function(geom, name) {
         var mesh = new THREE.Mesh(geom, this.shader);
-<<<<<<< HEAD
-        mesh.position.y = geom.boundingBox.min.y;
-=======
-        mesh.position.y = -flatscale*geom.boundingBox.min.y;
+        mesh.position.y = -geom.boundingBox.min.y;
         mesh.doubleSided = true;
->>>>>>> 17bb3a91
         this.meshes[name] = mesh;
         this.pivot[name] = {back:new THREE.Object3D(), front:new THREE.Object3D()};
         this.pivot[name].back.add(mesh);
