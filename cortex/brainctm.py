--- conflicted
+++ resolved
@@ -130,11 +130,7 @@
             ## -- New code 2014.05: add sulci & display layers -- ##
             flatpts = np.vstack([self.left.flat, self.right.flat])
             for disp_layer in disp_layers: 
-<<<<<<< HEAD
                 roipack = db.get_overlay(self.subject, pts=flatpts,otype=disp_layer)
-=======
-                roipack = surfs.getOverlay(self.subject, pts=flatpts,otype=disp_layer)
->>>>>>> e5a63c26
                 layer = roipack.setup_labels()
                 with open(svgname, "w") as fp:
                     for element in layer.findall(".//{http://www.w3.org/2000/svg}text"):
@@ -265,7 +261,6 @@
     if not os.path.exists(os.path.split(outfile)[0]):
         os.makedirs(os.path.split(outfile)[0])
 
-<<<<<<< HEAD
     return ctm.save(os.path.splitext(outfile)[0], method=method, level=level,disp_layers=disp_layers)
 
 def read_pack(ctmfile):
@@ -288,7 +283,4 @@
             pts, polys, norms = ctm.getMesh()
             meshes.append((pts, polys))
 
-    return meshes
-=======
-    return ctm.save(os.path.splitext(outfile)[0], method=method, level=level,disp_layers=disp_layers)
->>>>>>> e5a63c26
+    return meshes