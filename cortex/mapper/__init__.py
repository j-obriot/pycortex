import os
import warnings

import nibabel
import numpy as np
from scipy import sparse
warnings.simplefilter('ignore', sparse.SparseEfficiencyWarning)

from .. import dataset

def get_mapper(subject, xfmname, type='nearest', recache=False, **kwargs):
    from ..database import db
    from . import point, patch, volume, line

    mapcls = dict(
        nearest=point.PointNN,
        trilinear=point.PointTrilin,
        gaussian=point.PointGauss,
        lanczos=point.PointLanczos,
        const_patch_nn=patch.ConstPatchNN,
        const_patch_trilin=patch.ConstPatchTrilin,
        const_patch_lanczos=patch.ConstPatchLanczos,
        line_nearest=line.LineNN,
        line_trilinear=line.LineTrilin)
    Map = mapcls[type]
    ptype = Map.__name__.lower()
    kwds ='_'.join(['%s%s'%(k,str(v)) for k, v in list(kwargs.items())])
    if len(kwds) > 0:
        ptype += '_'+kwds

    fname = "{xfmname}_{projection}.npz".format(xfmname=xfmname, projection=ptype)

    xfmfile = db.get_paths(subject)['xfmdir'].format(xfmname=xfmname)
    cachefile = os.path.join(db.get_cache(subject), fname)

    try:
        if not recache and (xfmname == "identity" or os.stat(cachefile).st_mtime > os.stat(xfmfile).st_mtime):
           return mapcls[type].from_cache(cachefile)
        raise Exception
    except Exception as e:
        return mapcls[type]._cache(cachefile, subject, xfmname, **kwargs)

def _savecache(filename, left, right, shape):
    np.savez(filename,
            left_data=left.data,
            left_indices=left.indices,
            left_indptr=left.indptr,
            left_shape=left.shape,
            right_data=right.data,
            right_indices=right.indices,
            right_indptr=right.indptr,
            right_shape=right.shape,
            shape=shape)

class Mapper(object):
    '''Maps data from epi volume onto surface using various projections'''
    def __init__(self, left, right, shape):
        self.idxmap = None
        self.masks = [left, right]
        self.nverts = left.shape[0] + right.shape[0]
        self.shape = shape

    @classmethod
    def from_cache(cls, cachefile):
        npz = np.load(cachefile)
        left = (npz['left_data'], npz['left_indices'], npz['left_indptr'])
        right = (npz['right_data'], npz['right_indices'], npz['right_indptr'])
        lsparse = sparse.csr_matrix(left, shape=npz['left_shape'])
        rsparse = sparse.csr_matrix(right, shape=npz['right_shape'])
        return cls(lsparse, rsparse, npz['shape'])

    @property
    def mask(self):
        mask = np.array(self.masks[0].sum(0) + self.masks[1].sum(0))
        return (mask.squeeze() != 0).reshape(self.shape)

    @property
    def hemimasks(self):
        func = lambda m: (np.array(m.sum(0)).squeeze() != 0).reshape(self.shape)
<<<<<<< HEAD
        return list([func(x) for x in self.masks])
=======
        #return list(map(func, self.masks))
        return [func(x) for x in self.masks]
>>>>>>> 17fc26ee

    def __repr__(self):
        ptype = self.__class__.__name__
        return '<%s mapper with %d vertices>'%(ptype, self.nverts)

    def __call__(self, data):
        if isinstance(data, tuple):
            data = dataset.Volume(*data)

        if isinstance(data, dataset.Vertex):
            llen = self.masks[0].shape[0]
            if data.raw:
                left, right = data.data[..., :llen,:], data.data[..., llen:,:]
                if self.idxmap is not None:
                    left = left[..., self.idxmap[0], :]
                    right = right[..., self.idxmap[1], :]
            else:
                left, right = data[..., :llen], data[..., llen:]
                if self.idxmap is not None:
                    left = left[..., self.idxmap[0]]
                    right = right[..., self.idxmap[1]]
            return left, right

        volume = np.ascontiguousarray(data.volume)
        volume.shape = len(volume), -1
        volume = volume.T

        mapped = []
        for mask in self.masks:
            mapped.append(np.array(mask * volume).T)

        if self.idxmap is not None:
            mapped[0] = mapped[0][:, self.idxmap[0]]
            mapped[1] = mapped[1][:, self.idxmap[1]]

        return dataset.Vertex(np.hstack(mapped).squeeze(), data.subject)

    def backwards(self, verts, fast=True):
        '''Projects vertex data back into volume space

        Parameters
        ----------
        verts : array_like
            If uint array and max <= nverts, assume binary mask of vertices
            If float array and len == nverts, project float values into volume
        '''
        left = np.zeros((self.masks[0].shape[0],), dtype=bool)
        right = np.zeros((self.masks[1].shape[0],), dtype=bool)

        if len(verts) > 0:
            if isinstance(verts, (list, tuple)) and len(verts) == 2:
                if len(verts[0]) == len(left):
                    left = verts[0]
                    right = verts[1]
                elif verts[0].max() < len(left):
                    left[verts[0]] = True
                    right[verts[1]] = True
                else:
                    raise ValueError
            else:
                if len(verts) == self.nverts:
                    left = verts[:len(left)]
                    right = verts[len(left):]
                elif verts.max() < self.nverts:
                    left[verts[verts < len(left)]] = True
                    right[verts[verts >= len(left)] - len(left)] = True
                else:
                    raise ValueError

        output = []
        for mask, data in zip(self.masks, [left, right]):
            proj = data * mask
            output.append(np.array(proj).reshape(self.shape))

        return output

    @classmethod
    def _cache(cls, filename, subject, xfmname, **kwargs):
        print('Caching mapper...')
        from ..database import db
        masks = []
        xfm = db.get_xfm(subject, xfmname, xfmtype='coord')
        fid = db.get_surf(subject, 'fiducial', merge=False, nudge=False)

        try:
            flat = db.get_surf(subject, 'flat', merge=False, nudge=False)
        except IOError:
            flat = fid

        for (pts, _), (_, polys) in zip(fid, flat):
            masks.append(cls._getmask(xfm(pts), polys, xfm.shape, **kwargs))

        _savecache(filename, masks[0], masks[1], xfm.shape)
        return cls(masks[0], masks[1], xfm.shape)<|MERGE_RESOLUTION|>--- conflicted
+++ resolved
@@ -77,12 +77,7 @@
     @property
     def hemimasks(self):
         func = lambda m: (np.array(m.sum(0)).squeeze() != 0).reshape(self.shape)
-<<<<<<< HEAD
-        return list([func(x) for x in self.masks])
-=======
-        #return list(map(func, self.masks))
         return [func(x) for x in self.masks]
->>>>>>> 17fc26ee
 
     def __repr__(self):
         ptype = self.__class__.__name__
