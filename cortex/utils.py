import io
import os
import sys
import binascii
import numpy as np
from importlib import import_module
from . import options
from .database import db
from .volume import mosaic, unmask, anat2epispace

class DocLoader(object):
    def __init__(self, func, mod, package):
        self._load = lambda: getattr(import_module(mod, package), func)

    def __call__(self, *args, **kwargs):
        return self._load()(*args, **kwargs)

    def __getattribute__(self, name):
        if name != "_load":
            return getattr(self._load(), name)
        else:
            return object.__getattribute__(self, name)


def get_roipack(*args, **kwargs):
    import warnings
    warnings.warn('Please use db.get_overlay instead', DeprecationWarning)
    return db.get_overlay(*args, **kwargs)

get_mapper = DocLoader("get_mapper", ".mapper", "cortex")

<<<<<<< HEAD
def get_ctmpack(subject, types=("inflated",), method="raw", level=0, recache=False, decimate=False):
    ctmcache = "%s_[{types}]_{method}_{level}_v2.json"%subject
    ctmform = os.path.join(surfs.getCache(subject), ctmcache)
    
=======
def get_ctmpack(subject, types=("inflated",), method="raw", level=0, recache=False,
                decimate=False, disp_layers=['rois']):
    """Creates ctm file for the specified input arguments.

    This is a cached file that specifies (1) the surfaces between which
    to interpolate (`types` argument), (2) the `method` to interpolate 
    between surfaces, (3) the display layers to include (rois, sulci, etc)
    """   
>>>>>>> de8c56fa
    lvlstr = ("%dd" if decimate else "%d")%level
    # Generates different cache files for each combination of disp_layers
    ctmcache = "%s_[{types}]_{method}_{level}_{layers}.json"%subject
    ctmcache = ctmcache.format(types=','.join(types),
                               method=method,
                               level=lvlstr,
                               layers=repr(sorted(disp_layers)))
    ctmfile = os.path.join(db.get_cache(subject), ctmcache)

    if os.path.exists(ctmfile) and not recache:
        return ctmfile

    print("Generating new ctm file...")
    from . import brainctm
    ptmap = brainctm.make_pack(ctmfile,
                               subject,
                               types=types,
                               method=method, 
                               level=level,
                               decimate=decimate,
                               disp_layers=disp_layers)
    return ctmfile

def get_ctmmap(subject, **kwargs):
    from scipy.spatial import cKDTree
    from . import brainctm
    jsfile = get_ctmpack(subject, **kwargs)
    ctmfile = os.path.splitext(jsfile)[0]+".ctm"
    
    try:
        left, right = db.get_surf(subject, "pia")
    except IOError:
        left, right = db.get_surf(subject, "fiducial")
    
    lmap, rmap = cKDTree(left[0]), cKDTree(right[0])
    left, right = brainctm.read_pack(ctmfile)
    lnew = lmap.query(left[0])[1]
    rnew = rmap.query(right[0])[1]
    return lnew, rnew

def get_cortical_mask(subject, xfmname, type='nearest'):
    if type == 'cortical':
        ppts, polys = db.get_surf(subject, "pia", merge=True, nudge=False)
        wpts, polys = db.get_surf(subject, "wm", merge=True, nudge=False)
        thickness = np.sqrt(((ppts - wpts)**2).sum(1))

        dist, idx = get_vox_dist(subject, xfmname)
        cortex = np.zeros(dist.shape, dtype=bool)
        verts = np.unique(idx)
        for i, vert in enumerate(verts):
            mask = idx == vert
            cortex[mask] = dist[mask] <= thickness[vert]
            if i % 100 == 0:
                print("%0.3f%%"%(i/float(len(verts)) * 100))
        return cortex
    elif type in ('thick', 'thin'):
        dist, idx = get_vox_dist(subject, xfmname)
        return dist < dict(thick=8, thin=2)[type]
    else:
        return get_mapper(subject, xfmname, type=type).mask


def get_vox_dist(subject, xfmname, surface="fiducial", max_dist=np.inf):
    """Get the distance (in mm) from each functional voxel to the closest
    point on the surface.

    Parameters
    ----------
    subject : str
        Name of the subject
    xfmname : str
        Name of the transform
    shape : tuple
        Output shape for the mask
    max_dist : nonnegative float, optional
        Limit computation to only voxels within `max_dist` mm of the surface.
        Makes computation orders of magnitude faster for high-resolution 
        volumes.

    Returns
    -------
    dist : ndarray
        Distance (in mm) to the closest point on the surface

    argdist : ndarray
        Point index for the closest point
    """
    import nibabel
    from scipy.spatial import cKDTree

    fiducial, polys = db.get_surf(subject, surface, merge=True)
    xfm = db.get_xfm(subject, xfmname)
    z, y, x = xfm.shape
    idx = np.mgrid[:x, :y, :z].reshape(3, -1).T
    mm = xfm.inv(idx)

    tree = cKDTree(fiducial)
    dist, argdist = tree.query(mm, distance_upper_bound=max_dist)
    dist.shape = (x,y,z)
    argdist.shape = (x,y,z)
    return dist.T, argdist.T

def get_hemi_masks(subject, xfmname, type='nearest'):
    '''Returns a binary mask of the left and right hemisphere
    surface voxels for the given subject.
    '''
    return get_mapper(subject, xfmname, type=type).hemimasks

def add_roi(data, name="new_roi", open_inkscape=True, add_path=True, **kwargs):
    """Add new flatmap image to the ROI file for a subject.

    (The subject is specified in creation of the data object)

    Creates a flatmap image from the `data` input, and adds that image as
    a sub-layer to the data layer in the rois.svg file stored for 
    the subject  in the pycortex database. Most often, this is data to be 
    used for defining a region (or several regions) of interest, such as a 
    localizer contrast (e.g. a t map of Faces > Houses). 

    Use the **kwargs inputs to specify 

    Parameters
    ----------
    data : DataView
        The data used to generate the flatmap image. 
    name : str, optional
        Name that will be assigned to the `data` sub-layer in the rois.svg file
            (e.g. 'Faces > Houses, t map, p<.005' or 'Retinotopy - Rotating Wedge')
    open_inkscape : bool, optional
        If True, Inkscape will automatically open the ROI file.
    add_path : bool, optional
        If True, also adds a sub-layer to the `rois` new SVG layer will automatically
        be created in the ROI group with the same `name` as the overlay.
    kwargs : dict
        Passed to cortex.quickflat.make_png
    """
    import subprocess as sp
    from . import quickflat
    from . import dataset

    dv = dataset.normalize(data)
    if isinstance(dv, dataset.Dataset):
        raise TypeError("Please specify a data view")

    #rois = db.get_overlay(dv.data.subject)
    rois = db.get_overlay(dv.subject)
    try:
        import cStringIO
        fp = cStringIO.StringIO()
    except:
        fp = io.StringIO()

    quickflat.make_png(fp, dv, height=1024, with_rois=False, with_labels=False, **kwargs)
    fp.seek(0)
    rois.add_roi(name, binascii.b2a_base64(fp.read()), add_path)
    
    if open_inkscape:
        return sp.call(["inkscape", '-f', rois.svgfile])

def get_roi_verts(subject, roi=None):
    """Return vertices for the given ROIs, or all ROIs if none are given.

    Parameters
    ----------
    subject : str
        Name of the subject
    roi : str, list or None, optional
        ROIs to fetch. Can be ROI name (string), a list of ROI names, or
        None, in which case all ROIs will be fetched.

    Returns
    -------
    roidict : dict
        Dictionary of {roi name : roi verts}. ROI verts are for both
        hemispheres, with right hemisphere vertex numbers sequential
        after left hemisphere vertex numbers.
    """
    # Get ROIpack
    rois = db.get_overlay(subject)

    # Get flat surface so we can figure out which verts are in medial wall
    # or in cuts
    # This assumes subject has flat surface, which they must to have ROIs..
    pts, polys = db.get_surf(subject, "flat", merge=True)
    goodpts = np.unique(polys)

    if roi is None:
        roi = rois.names

    roidict = dict()
    if isinstance(roi, str):
        roi = [roi]

    for name in roi:
        roidict[name] = np.intersect1d(rois.get_roi(name), goodpts)

    return roidict

def get_roi_mask(subject, xfmname, roi=None, projection='nearest'):
    '''Return a bitmask for the given ROIs'''

    mapper = get_mapper(subject, xfmname, type=projection)
    rois = get_roi_verts(subject, roi=roi)
    output = dict()
    for name, verts in list(rois.items()):
        left, right = mapper.backwards(verts)
        output[name] = left + right
        
    return output

def get_aseg_mask(subject, xfmname, aseg_id, **kwargs):
    """Return an epi space mask of the given ID from freesurfer's automatic segmentation

    For aseg_id's, see https://surfer.nmr.mgh.harvard.edu/fswiki/FsTutorial/AnatomicalROI/FreeSurferColorLUT
    """
    aseg = db.get_anat(subject, type="aseg").get_data().T

    if isinstance(aseg_id, (list, tuple)):
        mask = np.zeros(aseg.shape)
        for idx in aseg_id:
            mask = np.logical_or(mask, aseg == idx)
    else:
        mask = aseg == aseg_id
    return anat2epispace(mask.astype(float), subject, xfmname, **kwargs)

def get_roi_masks(subject,xfmname,roiList=None,Dst=2,overlapOpt='cut'):
    '''
    Return a numbered mask + dictionary of roi numbers
    roiList is a list of ROIs (which should be defined in the .svg file)
    '''
    # Get ROIs from inkscape SVGs
    rois, vertIdx = db.get_overlay(subject, remove_medial=True)

    # Retrieve shape from the reference
    import nibabel
    shape = db.get_xfm(subject, xfmname).shape
    
    # Get 3D coords
    coords = np.vstack(db.get_coords(subject, xfmname)) # UGH. RElace with a mapper object, wtf that is.
    nVerts = np.max(coords.shape)
    coords = coords[vertIdx]
    nValidVerts = np.max(coords.shape)
    # Get voxDst,voxIdx (voxIdx has NOT had invalid 2-D vertices removed by "vertIdx" index)
    voxDst,voxIdx = get_vox_dist(subject,xfmname)
    voxIdxF = voxIdx.flatten()
    # Get L,R hem separately
    L,R = db.get_surf(subject, "flat", merge=False, nudge=True)
    nL = len(np.unique(L[1]))
    #nVerts = len(idxL)+len(idxR)
    # mask for left hemisphere
    Lmask = (voxIdx < nL).flatten()
    Rmask = np.logical_not(Lmask)
    if type(Dst) in (str,unicode) and Dst.lower()=='cortical':
        CxMask = db.get_mask(subject,xfmname,'cortical').flatten()
    else:
        CxMask = (voxDst < Dst).flatten()
    
    #return rois, flat, coords, voxDst, voxIdx ## rois is a list of class svgROI; flat = flat cortex coords; coords = 3D coords
    if roiList is None:
        roiList = rois.names
    else:
        roiList = [r for r in roiList if r in ['Cortex','cortex']+rois.names]

    if isinstance(roiList, str):
        roiList = [roiList]
    # First: get all roi voxels into 4D volume
    tmpMask = np.zeros((np.prod(shape),len(roiList),2),np.bool)
    dropROI = []
    for ir,roi in enumerate(roiList):
        if roi.lower()=='cortex':
            roiIdxB3 = np.ones(Lmask.shape)>0
        else:
            # Irritating index switching:
            roiIdxB1 = np.zeros((nValidVerts,),np.bool) # binary index 1
            roiIdxS1 = rois.get_roi(roi) # substitution index 1 (in valid vertex space)
            roiIdxB1[roiIdxS1] = True
            roiIdxB2 = np.zeros((nVerts,),np.bool) # binary index 2
            roiIdxB2[vertIdx] = roiIdxB1
            roiIdxS2 = np.nonzero(roiIdxB2)[0] # substitution index 2 (in ALL fiducial vertex space)
            roiIdxB3 = np.in1d(voxIdxF,roiIdxS2) # binary index to 3D volume (flattened, though)
        tmpMask[:,ir,0] = np.all(np.array([roiIdxB3,Lmask,CxMask]),axis=0)
        tmpMask[:,ir,1] = np.all(np.array([roiIdxB3,Rmask,CxMask]),axis=0)
        if not np.any(tmpMask[:,ir]):
            dropROI += [ir]
    # Cull rois with no voxels
    keepROI = np.array([not ir in dropROI for ir in range(len(roiList))],dtype=np.bool)
    # Cull rois requested, but not avialable in pycortex
    roiListL = [r for ir,r in enumerate(roiList) if not ir in dropROI]
    tmpMask = tmpMask[:,keepROI,:]
    # Kill all overlap btw. "Cortex" and other ROIs
    roiListL_lower = [xx.lower() for xx in roiListL]
    if 'cortex' in roiListL_lower:
        cIdx = roiListL_lower.index('cortex')
        # Left:
        OtherROIs = tmpMask[:,np.arange(len(roiListL))!=cIdx,0] 
        tmpMask[:,cIdx,0] = np.logical_and(np.logical_not(np.any(OtherROIs,axis=1)),tmpMask[:,cIdx,0])
        # Right:
        OtherROIs = tmpMask[:,np.arange(len(roiListL))!=cIdx,1]
        tmpMask[:,cIdx,1] = np.logical_and(np.logical_not(np.any(OtherROIs,axis=1)),tmpMask[:,cIdx,1])

    # Second: 
    mask = np.zeros(np.prod(shape),dtype=np.int64)
    roiIdx = {}
    if overlapOpt=='cut':
        toCut = np.sum(tmpMask,axis=1)>1
        # Note that indexing by voxIdx guarantees that there will be no overlap in ROIs
        # (unless there are overlapping assignments to ROIs on the surface), due to 
        # each voxel being assigned only ONE closest vertex
        print(('%d voxels cut'%np.sum(toCut)))
        tmpMask[toCut] = False 
        for ir,roi in enumerate(roiListL):
            mask[tmpMask[:,ir,0]] = -ir-1
            mask[tmpMask[:,ir,1]] = ir+1
            roiIdx[roi] = ir+1
        mask.shape = shape
    elif overlapOpt=='split':
        pass
    return mask,roiIdx

def get_dropout(subject, xfmname, power=20):
    """Create a dropout Volume showing where EPI signal
    is very low.
    """
    xfm = db.get_xfm(subject, xfmname)
    rawdata = xfm.reference.get_data().T

    ## Collapse epi across time if it's 4D
    if rawdata.ndim > 3:
        rawdata = rawdata.mean(0)

    rawdata[rawdata==0] = np.mean(rawdata[rawdata!=0])
    normdata = (rawdata - rawdata.min()) / (rawdata.max() - rawdata.min())
    normdata = (1 - normdata) ** power

    from .dataset import Volume
    return Volume(normdata, subject, xfmname)

def make_movie(stim, outfile, fps=15, size="640x480"):
    import shlex
    import subprocess as sp
    cmd = "ffmpeg -r {fps} -i {infile} -b 4800k -g 30 -s {size} -vcodec libtheora {outfile}.ogv"
    fcmd = cmd.format(infile=stim, size=size, fps=fps, outfile=outfile)
    sp.call(shlex.split(fcmd))

def vertex_to_voxel(subject):
    max_thickness = db.get_surfinfo(subject, "thickness").data.max()

    # Get distance from each voxel to each vertex on each surface
    fid_dist, fid_verts = get_vox_dist(subject, "identity", "fiducial", max_thickness)
    wm_dist, wm_verts = get_vox_dist(subject, "identity", "wm", max_thickness)
    pia_dist, pia_verts = get_vox_dist(subject, "identity", "pia", max_thickness)

    # Get nearest vertex on any surface for each voxel
    all_dist, all_verts = fid_dist, fid_verts
    
    wm_closer = wm_dist < all_dist
    all_dist[wm_closer] = wm_dist[wm_closer]
    all_verts[wm_closer] = wm_verts[wm_closer]

    pia_closer = pia_dist < all_dist
    all_dist[pia_closer] = pia_dist[pia_closer]
    all_verts[pia_closer] = pia_verts[pia_closer]

    return all_verts<|MERGE_RESOLUTION|>--- conflicted
+++ resolved
@@ -29,12 +29,6 @@
 
 get_mapper = DocLoader("get_mapper", ".mapper", "cortex")
 
-<<<<<<< HEAD
-def get_ctmpack(subject, types=("inflated",), method="raw", level=0, recache=False, decimate=False):
-    ctmcache = "%s_[{types}]_{method}_{level}_v2.json"%subject
-    ctmform = os.path.join(surfs.getCache(subject), ctmcache)
-    
-=======
 def get_ctmpack(subject, types=("inflated",), method="raw", level=0, recache=False,
                 decimate=False, disp_layers=['rois']):
     """Creates ctm file for the specified input arguments.
@@ -43,7 +37,6 @@
     to interpolate (`types` argument), (2) the `method` to interpolate 
     between surfaces, (3) the display layers to include (rois, sulci, etc)
     """   
->>>>>>> de8c56fa
     lvlstr = ("%dd" if decimate else "%d")%level
     # Generates different cache files for each combination of disp_layers
     ctmcache = "%s_[{types}]_{method}_{level}_{layers}.json"%subject
