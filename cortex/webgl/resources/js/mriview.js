--- conflicted
+++ resolved
@@ -31,19 +31,14 @@
         this.dataviews = {};
         this.active = null;
 
-<<<<<<< HEAD
-        this.anatomical = true;
-        this.flatmix = 0;
-=======
-                curvAlpha:  { type:'f', value:1.},
-                curvScale:  { type:'f', value:2.0},//0.5 TEMP FIX!!
-                curvLim:    { type:'f', value:.2},
-                dataAlpha:  { type:'f', value:1.0},
-                hatchAlpha: { type:'f', value:1.},
-                hatchColor: { type:'v3', value:new THREE.Vector3( 0,0,0 )},
-                voxlineColor:{type:'v3', value:new THREE.Vector3( 0,0,0 )},
-                voxlineWidth:{type:'f', value:viewopts.voxline_width},
->>>>>>> ac0acb32
+                // curvAlpha:  { type:'f', value:1.},
+                // curvScale:  { type:'f', value:2.0},//0.5 TEMP FIX!!
+                // curvLim:    { type:'f', value:.2},
+                // dataAlpha:  { type:'f', value:1.0},
+                // hatchAlpha: { type:'f', value:1.},
+                // hatchColor: { type:'v3', value:new THREE.Vector3( 0,0,0 )},
+                // voxlineColor:{type:'v3', value:new THREE.Vector3( 0,0,0 )},
+                // voxlineWidth:{type:'f', value:viewopts.voxline_width},
 
         this.loaded = $.Deferred().done(function() {
             this.schedule();
@@ -57,7 +52,6 @@
     THREE.EventDispatcher.prototype.apply(module.Viewer.prototype);
     module.Viewer.prototype.constructor = module.Viewer;
 
-<<<<<<< HEAD
     module.Viewer.prototype.draw = function() {
         this.controls.update(this.flatmix);
         jsplot.Axes3D.prototype.draw.call(this);
@@ -69,174 +63,6 @@
         this.renderer.render(scene, this.camera);
     }
     
-=======
-            requestAnimationFrame( function() {
-                this.draw();
-                if (this.state == "play" || this._animation != null) {
-                    this.schedule();
-                }
-            }.bind(this));
-            // THIS NEXT LINE IS SUPER HACK BUT IT DON'T WORK ELSEWHERE FUCK ME
-            $("#overlay_fieldset legend").css("width", $("#overlay_fieldset ul").width()+"px");
-        }
-    };
-    module.Viewer.prototype.draw = function () {
-        if (this.state == "play") {
-            var sec = ((new Date()) - this._startplay) / 1000;
-            this.setFrame(sec);
-        } 
-        if (this._animation) {
-            var sec = ((new Date()) - this._animation.start) / 1000;
-            if (!this._animate(sec)) {
-                this.meshes.left.material = this.active.shader;
-                this.meshes.right.material = this.active.shader;
-                delete this._animation;
-            }
-        }
-        this.controls.update(this.flatmix);
-        if (this.labelshow && this.roipack) {
-            this.roipack.labels.render(this, this.renderer);
-        } else {
-            this.renderer.render(this.scene, this.camera);
-        }
-        this._scheduled = false;
-        this.dispatchEvent({type:"draw"});
-    };
-    module.Viewer.prototype.load = function(ctminfo, callback) {
-        var loader = new THREE.CTMLoader(false);
-        loader.loadParts( ctminfo, function( geometries, materials, header, json ) {
-            geometries[0].computeBoundingBox();
-            geometries[1].computeBoundingBox();
-
-            this.meshes = {};
-            this.pivot = {};
-            this.flatlims = json.flatlims;
-            this.flatoff = [
-                Math.max(
-                    Math.abs(geometries[0].boundingBox.min.x),
-                    Math.abs(geometries[1].boundingBox.max.x)
-                ) / 3, Math.min(
-                    geometries[0].boundingBox.min.y, 
-                    geometries[1].boundingBox.min.y
-                )];
-            this._makeBtns(json.names);
-            //this.controls.flatsize = module.flatscale * this.flatlims[1][0];
-            this.controls.flatoff = this.flatoff[1];
-            var gb0 = geometries[0].boundingBox, gb1 = geometries[1].boundingBox;
-            this.surfcenter = [
-                ((gb1.max.x - gb0.min.x) / 2) + gb0.min.x,
-                (Math.max(gb0.max.y, gb1.max.y) - Math.min(gb0.min.y, gb1.min.y)) / 2 + Math.min(gb0.min.y, gb1.min.y),
-                (Math.max(gb0.max.z, gb1.max.z) - Math.min(gb0.min.z, gb1.min.z)) / 2 + Math.min(gb0.min.z, gb1.min.z),
-            ];
-
-            if (geometries[0].attributes.wm !== undefined) {
-                //We have a thickness volume!
-                this.uniforms.nsamples.value = 1;
-                $(this.object).find("#thickmapping").show();
-            }
-
-            var names = {left:0, right:1};
-            if (this.flatlims !== undefined) {
-                //Do not attempt to create flatmaps or load ROIs if there are no flats
-                var posdata = {left:[], right:[]};
-                for (var name in names) {
-                    var right = names[name];
-                    var flats = module.makeFlat(geometries[right].attributes.uv.array, json.flatlims, this.flatoff, right);
-                    geometries[right].morphTargets.push({itemSize:3, stride:3, array:flats.pos});
-                    geometries[right].morphNormals.push(flats.norms);
-                    posdata[name].push(geometries[right].attributes.position);
-                    for (var i = 0, il = geometries[right].morphTargets.length; i < il; i++) {
-                        posdata[name].push(geometries[right].morphTargets[i]);
-                    }
-                    geometries[right].reorderVertices();
-                    geometries[right].dynamic = true;
-
-                    //var geom = splitverts(geometries[right], name == "right" ? leftlen : 0);
-                    var meshpiv = this._makeMesh(geometries[right], this.shader);
-                    this.meshes[name] = meshpiv.mesh;
-                    this.pivot[name] = meshpiv.pivots;
-                    this.scene.add(meshpiv.pivots.front);
-                }
-                //Load in whole SVG file (if we are going to add a sulcal layer, we need to then
-                //choose which elements within ROIpack to display.)
-                $.get(loader.extractUrlBase(ctminfo)+json.rois, null, function(svgdoc) {
-                    this.roipack = new ROIpack(svgdoc, this.renderer, posdata);
-                    this.addEventListener("mix", function(evt) {
-                         this.roipack.labels.setMix(evt.mix);
-                    }.bind(this));
-                    this.addEventListener("resize", function(event) {
-                        this.roipack.resize(event.width, event.height);
-                    }.bind(this));
-                    this.roipack.update(this.renderer).done(function(tex) {
-                        this.uniforms.map.texture = tex; // New texture gotten here.
-                        this.schedule();
-                    }.bind(this));
-                }.bind(this));
-            } else {
-                for (var name in names) {
-                    var right = names[name];
-                    var len = geometries[right].attributes.position.array.length / 3;
-                    geometries[right].reorderVertices();
-                    geometries[right].dynamic = true;
-                    var meshpiv = this._makeMesh(geometries[right], this.shader);
-                    this.meshes[name] = meshpiv.mesh;
-                    this.pivot[name] = meshpiv.pivots;
-                    this.scene.add(meshpiv.pivots.front);
-                }
-            }
-            
-            this.picker = new FacePick(this, 
-                this.meshes.left.geometry.attributes.position.array, 
-                this.meshes.right.geometry.attributes.position.array);
-            this.addEventListener("mix", this.picker.setMix.bind(this.picker));
-            this.addEventListener("resize", function(event) {
-                this.picker.resize(event.width, event.height);
-            }.bind(this));
-            this.controls.addEventListener("change", function() {
-                this.picker._valid = false;
-            }.bind(this));
-            this.controls.addEventListener("pick", function(event) {
-                this.picker.pick(event.x, event.y, event.keep);
-            }.bind(this));
-            this.controls.addEventListener("dblpick", function(event) {
-                this.picker.dblpick(event.x, event.y, event.keep);
-            }.bind(this));
-            this.controls.addEventListener("undblpick", function(event) {
-                this.picker.undblpick();
-            }.bind(this));
-
-            this.setState("target", this.surfcenter);
-            
-            if (typeof(callback) == "function")
-                this.loaded.done(callback);
-            this.loaded.resolve();
-        }.bind(this), true, true );
-    };
-    module.Viewer.prototype.resize = function(width, height) {
-        if (width !== undefined) {
-            if (width.width !== undefined) {
-                height = width.height;
-                width = width.width;
-            }
-            $(this.object).find("#brain").css("width", width);
-            this.canvas[0].width = width;
-            //width = $(this.object).width();
-        }
-        var w = width === undefined ? $(this.object).width()  : width;
-        var h = height === undefined ? $(this.object).height()  : height;
-        var aspect = w / h;
-
-        this.renderer.setSize( w * dpi_ratio, h * dpi_ratio );
-        this.renderer.domElement.style.width = w + 'px'; 
-        this.renderer.domElement.style.height = h + 'px'; 
-
-        // this.renderer.setSize(w, h);
-        this.camera.setSize(aspect * 100, 100);
-        this.camera.updateProjectionMatrix();
-        this.dispatchEvent({ type:"resize", width:w, height:h});
-        this.loaded.done(this.schedule.bind(this));
-    };
->>>>>>> ac0acb32
     module.Viewer.prototype.getState = function(state) {
         switch (state) {
             case 'mix':
@@ -502,32 +328,8 @@
                 this.setVminmax(this.active.vmin, this.active.vmax, 0);
             }
 
-<<<<<<< HEAD
-            if (this.active.data[0].movie) {
-                $(this.object).find("#moviecontrols").show();
-                $(this.object).find("#bottombar").addClass("bbar_controls");
-                $(this.object).find("#movieprogress>div").slider("option", {min:0, max:this.active.length});
-                this.active.data[0].loaded.progress(function(idx) {
-                    var pct = idx / this.active.frames * 100;
-                    $(this.object).find("#movieprogress div.ui-slider-range").width(pct+"%");
-                }.bind(this)).done(function() {
-                    $(this.object).find("#movieprogress div.ui-slider-range").width("100%");
-                }.bind(this));
-
-                if (this.active.stim && figure) {
-                    figure.setSize("right", "30%");
-                    this.movie = figure.add(jsplot.MovieAxes, "right", false, this.active.stim);
-                    this.movie.setFrame(0);
-                }
-            } else {
-                $(this.object).find("#moviecontrols").hide();
-                $(this.object).find("#bottombar").removeClass("bbar_controls");
-                this.active.set(this.uniforms, 0);
-            }
-=======
             this.setupStim();
             
->>>>>>> ac0acb32
             $(this.object).find("#datasets li").each(function() {
                 if ($(this).text() == name)
                     $(this).addClass("ui-selected");
@@ -569,11 +371,12 @@
                 $(this).remove();
         })
     };
-<<<<<<< HEAD
     module.Viewer.prototype.setMix = function(mix) {
         for (var i = 0; i < this.surfs.length; i++) {
             this.surfs[i].setMix(mix);
-=======
+        }
+        this.schedule();
+    };
     module.Viewer.prototype.setupStim = function() {
         if (this.active.data[0].movie) {
             $(this.object).find("#moviecontrols").show();
@@ -602,51 +405,6 @@
         }
     };
 
-    module.Viewer.prototype.setColormap = function(cmap) {
-        if (typeof(cmap) == 'string') {
-            if (this.cmapnames[cmap] !== undefined)
-                $(this.object).find("#colormap").ddslick('select', {index:this.cmapnames[cmap]});
-
-            return;
-        } else if (cmap instanceof Image || cmap instanceof Element) {
-            this.colormap = new THREE.Texture(cmap);
-        } else if (cmap instanceof NParray) {
-            var ncolors = cmap.shape[cmap.shape.length-1];
-            if (ncolors != 3 && ncolors != 4)
-                throw "Invalid colormap shape"
-            var height = cmap.shape.length > 2 ? cmap.shape[1] : 1;
-            var fmt = ncolors == 3 ? THREE.RGBFormat : THREE.RGBAFormat;
-            this.colormap = new THREE.DataTexture(cmap.data, cmap.shape[0], height, fmt);
-        }
-
-        if (this.active !== null)
-            this.active.cmap = $(this.object).find("#colormap .dd-selected label").text();
-
-        this.cmapload = $.Deferred();
-        this.cmapload.done(function() {
-            this.colormap.needsUpdate = true;
-            this.colormap.premultiplyAlpha = true;
-            this.colormap.flipY = true;
-            this.colormap.minFilter = THREE.LinearFilter;
-            this.colormap.magFilter = THREE.LinearFilter;
-            this.uniforms.colormap.texture = this.colormap;
-            this.loaded.done(this.schedule.bind(this));
-            
-            if (this.colormap.image.height > 8) {
-                $(this.object).find(".vcolorbar").show();
-            } else {
-                $(this.object).find(".vcolorbar").hide();
-            }
-        }.bind(this));
-
-        if ((cmap instanceof Image || cmap instanceof Element) && !cmap.complete) {
-            cmap.addEventListener("load", function() { this.cmapload.resolve(); }.bind(this));
-        } else {
-            this.cmapload.resolve();
->>>>>>> ac0acb32
-        }
-        this.schedule();
-    };
     module.Viewer.prototype.setPivot = function(pivot) {
         for (var i = 0; i < this.surfs.length; i++) {
             this.surfs[i].setPivot(pivot);
@@ -742,35 +500,6 @@
         this.schedule();
     };
 
-<<<<<<< HEAD
-// $(this.object).find("#moviecontrols img").attr("src", "resources/images/control-pause.png");
-// $(this.object).find("#moviecontrols img").attr("src", "resources/images/control-play.png");
-
-=======
-    module.Viewer.prototype.setVoxView = function(interp, lines) {
-        viewopts.voxlines = lines;
-        if (this.active.filter != interp) {
-            this.active.setFilter(interp);
-        }
-        this.active.init(this.uniforms, this.meshes, this.flatlims !== undefined);
-        $(this.object).find("#datainterp option").attr("selected", null);
-        $(this.object).find("#datainterp option[value="+interp+"]").attr("selected", "selected");
-    };
-
-    module.Viewer.prototype.playpause = function() {
-        if (this.state == "pause") {
-            //Start playing
-            this._startplay = (new Date()) - (this.frame * this.active.rate) * 1000;
-            this.state = "play";
-            this.schedule();
-            $(this.object).find("#moviecontrols img").attr("src", "resources/images/control-pause.png");
-        } else {
-            this.state = "pause";
-            $(this.object).find("#moviecontrols img").attr("src", "resources/images/control-play.png");
-        }
-        this.figure.notify("playtoggle", this);
-    };
->>>>>>> ac0acb32
     module.Viewer.prototype.getImage = function(width, height, post) {
         if (width === undefined)
             width = this.canvas.width();
@@ -952,14 +681,9 @@
                 this.schedule();
             }.bind(this));            
         }
-<<<<<<< HEAD
         /*
-        var updateROIs = function() {
-=======
-
         // Setup controls for multiple overlays
         var updateOverlays = function() {
->>>>>>> ac0acb32
             this.roipack.update(this.renderer).done(function(tex){
                 this.uniforms.map.texture = tex;
                 this.schedule();
