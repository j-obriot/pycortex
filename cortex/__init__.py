from .utils import *

<<<<<<< HEAD
from . import quickflat
#from . import align
=======
from . import align, volume, quickflat
from .quickflat import make_figure as quickshow

try:
	from . import webgl
	from .webgl import show as webshow
except ImportError:
	pass

try:
	from . import anat
except ImportError:
	pass
>>>>>>> b960ce19
<|MERGE_RESOLUTION|>--- conflicted
+++ resolved
@@ -1,9 +1,5 @@
 from .utils import *
 
-<<<<<<< HEAD
-from . import quickflat
-#from . import align
-=======
 from . import align, volume, quickflat
 from .quickflat import make_figure as quickshow
 
@@ -16,5 +12,4 @@
 try:
 	from . import anat
 except ImportError:
-	pass
->>>>>>> b960ce19
+	pass