--- conflicted
+++ resolved
@@ -176,40 +176,17 @@
     
     overlays = []
     if with_rois:
-<<<<<<< HEAD
-        roi = surfs.getOverlay(dataview.data.subject,linewidth=linewidth, linecolor=linecolor, roifill=roifill, shadow=shadow, labelsize=labelsize, labelcolor=labelcolor)
+        roi = db.get_overlay(dataview.data.subject,linewidth=linewidth, linecolor=linecolor, roifill=roifill, shadow=shadow, labelsize=labelsize, labelcolor=labelcolor)
         overlays.append(roi)
     if with_sulci:
-        sulc = surfs.getOverlay(dataview.data.subject,otype='sulci',linewidth=linewidth, linecolor=linecolor, shadow=shadow, labelsize=labelsize, labelcolor=labelcolor)
+        sulc = db.get_overlay(dataview.data.subject,otype='sulci',linewidth=linewidth, linecolor=linecolor, shadow=shadow, labelsize=labelsize, labelcolor=labelcolor)
         overlays.append(sulc)
     if not extra_disp is None:
-        disp = surfs.getOverlay(dataview.data.subject,otype=extra_disp,shadow=shadow, labelsize=labelsize, labelcolor=labelcolor) #linewidth=linewidth, linecolor=linecolor, 
+        disp = db.get_overlay(dataview.data.subject,otype=extra_disp,shadow=shadow, labelsize=labelsize, labelcolor=labelcolor) #linewidth=linewidth, linecolor=linecolor, 
         overlays.append(disp)
 
     for oo in overlays:
         roitex = oo.get_texture(height, labels=with_labels)
-=======
-        roi = db.get_overlay(dataview.data.subject,linewidth=linewidth, linecolor=linecolor, roifill=roifill, shadow=shadow, labelsize=labelsize, labelcolor=labelcolor)
-        roitex = roi.get_texture(height, labels=with_labels)
-        roitex.seek(0)
-        oax = fig.add_axes((0,0,1,1))
-        roi_im = plt.imread(roitex)
-        if cutout: 
-            # STUPID BUT NECESSARY 1-PIXEL CHECK:
-            if any([np.abs(aa-bb)>0 and np.abs(aa-bb)<2 for aa,bb in zip(im.shape,roi_im.shape)]):
-                from scipy.misc import imresize
-                co = imresize(co,roi_im.shape[:2]).astype(np.float32)/255.
-            roi_im[:,:,3]*=co
-        oimg = oax.imshow(roi_im[iy[1]:iy[0]:-1,ix[0]:ix[1]],
-            aspect='equal', 
-            interpolation='bicubic', 
-            extent=extents, 
-            zorder=3,
-            origin='lower')
-    if with_sulci:
-        roi = db.get_overlay(dataview.data.subject,otype='sulci',linewidth=linewidth, linecolor=linecolor, shadow=shadow, labelsize=labelsize, labelcolor=labelcolor)
-        roitex = roi.get_texture(height, labels=with_labels)
->>>>>>> 26c98f5d
         roitex.seek(0)
         oax = fig.add_axes((0,0,1,1))
         roi_im = plt.imread(roitex)
